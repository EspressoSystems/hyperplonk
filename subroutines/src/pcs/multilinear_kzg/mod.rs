--- conflicted
+++ resolved
@@ -7,8 +7,8 @@
 //! Main module for multilinear KZG commitment scheme
 
 use ark_ec::{
-    AffineCurve,
-    msm::{FixedBaseMSM, VariableBaseMSM}, PairingEngine, ProjectiveCurve,
+    msm::{FixedBaseMSM, VariableBaseMSM},
+    AffineCurve, PairingEngine, ProjectiveCurve,
 };
 use ark_ff::PrimeField;
 use ark_poly::{DenseMultilinearExtension, MultilinearExtension};
@@ -17,15 +17,11 @@
     borrow::Borrow,
     end_timer, format,
     marker::PhantomData,
-    One,
     rand::{CryptoRng, RngCore},
     start_timer,
     string::ToString,
     sync::Arc,
-<<<<<<< HEAD
-=======
     One,
->>>>>>> a274b4e3
 };
 
 use arithmetic::evaluate_opt;
@@ -34,13 +30,8 @@
 use transcript::IOPTranscript;
 
 use crate::{
-<<<<<<< HEAD
-    BatchProof,
-    pcs::{PCSError, PolynomialCommitmentScheme, prelude::Commitment, StructuredReferenceString},
-=======
     pcs::{prelude::Commitment, PCSError, PolynomialCommitmentScheme, StructuredReferenceString},
     BatchProof,
->>>>>>> a274b4e3
 };
 
 use self::batching::{batch_verify_internal, multi_open_internal};
@@ -105,8 +96,8 @@
             None => {
                 return Err(PCSError::InvalidParameters(
                     "multilinear should receive a num_var param".to_string(),
-                ));
-            }
+                ))
+            },
         };
         let (ml_ck, ml_vk) = srs.borrow().trim(supported_num_vars)?;
 
@@ -129,6 +120,7 @@
                 poly.num_vars, prover_param.num_vars
             )));
         }
+        let ignored = prover_param.num_vars - poly.num_vars;
         let scalars: Vec<_> = poly
             .to_evaluations()
             .into_iter()
@@ -139,15 +131,11 @@
             prover_param.powers_of_g[ignored].evals.len()
         ));
         let commitment = VariableBaseMSM::multi_scalar_mul(
-            &prover_param.powers_of_g[0].evals,
+            &prover_param.powers_of_g[ignored].evals,
             scalars.as_slice(),
         )
-<<<<<<< HEAD
-            .into_affine();
-=======
         .into_affine();
         end_timer!(msm_timer);
->>>>>>> a274b4e3
 
         end_timer!(commit_timer);
         Ok(Commitment(commitment))
@@ -257,29 +245,13 @@
 
     for (i, (&point_at_k, gi)) in point
         .iter()
-<<<<<<< HEAD
-        .zip(prover_param.powers_of_g[1..nv+1].iter())
-=======
         .zip(prover_param.powers_of_g[1..nv + 1].iter())
->>>>>>> a274b4e3
         .enumerate()
     {
         let ith_round = start_timer!(|| format!("{}-th round", i));
         //f(X,Y)=q(Y)*(X-z)+r(Y)
         //q(Y)=f(1,Y)-f(0,Y)
         //r(Y)=f(0,Y)+q(Y)*z
-<<<<<<< HEAD
-        let cur_q: Vec<E::Fr> = r[i].iter().skip(1).step_by(2).zip(r[i].iter().step_by(2)).map(|(x, y)| {
-            *x - *y
-        }).collect();
-        let cur_r: Vec<E::Fr> = r[i].iter().step_by(2).zip(cur_q.iter()).map(|(x, y)| {
-            *x + *y * point_at_k
-        }).collect();
-
-        let scalars: Vec<_> = cur_q.iter().map(|x| x.into_repr()).collect();
-
-        r[i+1] = cur_r;
-=======
         let cur_q: Vec<E::Fr> = r[i]
             .iter()
             .skip(1)
@@ -297,7 +269,6 @@
         let scalars: Vec<_> = cur_q.iter().map(|x| x.into_repr()).collect();
 
         r[i + 1] = cur_r;
->>>>>>> a274b4e3
 
         // this is a MSM over G1 and is likely to be the bottleneck
         let msm_timer = start_timer!(|| format!("msm of size {} at round {}", gi.evals.len(), i));
@@ -382,9 +353,7 @@
     use ark_bls12_381::Bls12_381;
     use ark_ec::PairingEngine;
     use ark_poly::{DenseMultilinearExtension, MultilinearExtension};
-    use ark_std::{rand::RngCore, test_rng, UniformRand, vec::Vec};
-
-    use super::*;
+    use ark_std::{rand::RngCore, test_rng, vec::Vec, UniformRand};
 
     use super::*;
 
