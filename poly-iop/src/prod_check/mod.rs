--- conflicted
+++ resolved
@@ -11,7 +11,7 @@
 use ark_ff::{One, PrimeField, Zero};
 use ark_poly::DenseMultilinearExtension;
 use ark_std::{end_timer, start_timer};
-use jf_primitives::pcs::prelude::PolynomialCommitmentScheme;
+use pcs::PolynomialCommitmentScheme;
 use std::rc::Rc;
 use transcript::IOPTranscript;
 
@@ -207,11 +207,7 @@
     use ark_ec::PairingEngine;
     use ark_poly::{DenseMultilinearExtension, MultilinearExtension};
     use ark_std::test_rng;
-<<<<<<< HEAD
     use pcs::{prelude::MultilinearKzgPCS, PolynomialCommitmentScheme};
-=======
-    use jf_primitives::pcs::{prelude::MultilinearKzgPCS, PolynomialCommitmentScheme};
->>>>>>> 3160ef17
     use std::{marker::PhantomData, rc::Rc};
 
     // f and g are guaranteed to have the same product
